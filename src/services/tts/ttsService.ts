import axios from "axios";
import { logger } from "../../utils/logger";

interface TTSProvider {
  name: string;
  synthesize: (
    text: string,
    language: string,
    voiceId?: string
  ) => Promise<ArrayBuffer>;
  isAvailable: () => boolean;
}

interface SessionConfig {
  sessionId: string;
  language: string;
  voiceId?: string;
  provider: string;
}

export class TTSService {
  private providers: Map<string, TTSProvider> = new Map();
  private sessions = new Map<string, SessionConfig>();
  private defaultProvider: string = "elevenlabs";

  constructor() {
    this.initializeProviders();
  }

  private initializeProviders(): void {
    // ElevenLabs - Best for natural voices
    if (process.env.ELEVENLABS_API_KEY) {
      this.providers.set("elevenlabs", {
        name: "ElevenLabs",
        synthesize: this.elevenLabsSynthesize.bind(this),
        isAvailable: () => !!process.env.ELEVENLABS_API_KEY,
      });
      this.defaultProvider = "elevenlabs";
      logger.info("ElevenLabs TTS provider initialized");
    }

    // Azure Cognitive Services
    if (process.env.AZURE_SPEECH_KEY && process.env.AZURE_SPEECH_REGION) {
      this.providers.set("azure", {
        name: "Azure Neural TTS",
        synthesize: this.azureSynthesize.bind(this),
        isAvailable: () =>
          !!(process.env.AZURE_SPEECH_KEY && process.env.AZURE_SPEECH_REGION),
      });
      if (
        this.defaultProvider === "elevenlabs" &&
        !process.env.ELEVENLABS_API_KEY
      ) {
        this.defaultProvider = "azure";
      }
      logger.info("Azure TTS provider initialized");
    }

    // Google Cloud TTS
    if (
      process.env.GOOGLE_TTS_API_KEY ||
      process.env.GOOGLE_APPLICATION_CREDENTIALS
    ) {
      this.providers.set("google", {
        name: "Google Cloud TTS",
        synthesize: this.googleSynthesize.bind(this),
        isAvailable: () =>
          !!(
            process.env.GOOGLE_TTS_API_KEY ||
            process.env.GOOGLE_APPLICATION_CREDENTIALS
          ),
      });
      logger.info("Google TTS provider initialized");
    }

    // Cartesia AI
    if (process.env.CARTESIA_API_KEY) {
      this.providers.set("cartesia", {
        name: "Cartesia AI",
        synthesize: this.cartesiaSynthesize.bind(this),
        isAvailable: () => !!process.env.CARTESIA_API_KEY,
      });
      logger.info("Cartesia TTS provider initialized");
    }

    if (this.providers.size === 0) {
      logger.warn("No TTS providers configured");
    } else {
      logger.info(
        `TTS service initialized with ${this.providers.size} providers, default: ${this.defaultProvider}`
      );
    }
  }

  async initializeSession(sessionId: string, language: string): Promise<void> {
    const config: SessionConfig = {
      sessionId,
      language,
      voiceId: this.getDefaultVoiceId(language),
      provider: this.defaultProvider,
    };

    this.sessions.set(sessionId, config);
    logger.info(`TTS session initialized: ${sessionId} (${language})`);
  }

  async synthesize(
    sessionId: string,
    text: string,
    language: string
  ): Promise<ArrayBuffer | null> {
    const session = this.sessions.get(sessionId);
    if (!session) {
      await this.initializeSession(sessionId, language);
      return this.synthesize(sessionId, text, language);
    }

    const provider = this.providers.get(session.provider);
    if (!provider || !provider.isAvailable()) {
      // Try fallback provider
      const fallbackProvider = this.findAvailableProvider();
      if (!fallbackProvider) {
        logger.error("No TTS providers available");
        return null;
      }

      logger.warn(
        `Primary TTS provider ${session.provider} unavailable, using ${fallbackProvider}`
      );
      session.provider = fallbackProvider;
      return this.synthesize(sessionId, text, language);
    }

    try {
      const audioData = await provider.synthesize(
        text,
        language,
        session.voiceId
      );

      logger.debug(`TTS synthesis completed for session ${sessionId}:`, {
        textLength: text.length,
        audioSize: audioData.byteLength,
        provider: session.provider,
      });

      return audioData;
    } catch (error) {
      logger.error(`TTS synthesis failed for session ${sessionId}:`, error);

      // Try fallback provider
      const fallbackProvider = this.findAvailableProvider(session.provider);
      if (fallbackProvider) {
        logger.info(`Trying fallback TTS provider: ${fallbackProvider}`);
        session.provider = fallbackProvider;
        return this.synthesize(sessionId, text, language);
      }

      return null;
    }
  }

  // ElevenLabs implementation
  private async elevenLabsSynthesize(
    text: string,
    language: string,
    voiceId?: string
  ): Promise<ArrayBuffer> {
    const apiKey = process.env.ELEVENLABS_API_KEY!;
    const voice = voiceId || this.getElevenLabsVoiceId(language);

    const response = await axios.post(
      `https://api.elevenlabs.io/v1/text-to-speech/${voice}`,
      {
        text,
        model_id: "eleven_multilingual_v2",
        voice_settings: {
          stability: 0.5,
          similarity_boost: 0.75,
          style: 0.0,
          use_speaker_boost: true,
        },
      },
      {
        headers: {
          Accept: "audio/mpeg",
          "Content-Type": "application/json",
          "xi-api-key": apiKey,
        },
        responseType: "arraybuffer",
      }
    );

    return response.data;
  }

  // Azure implementation
  private async azureSynthesize(
    text: string,
    language: string,
    voiceId?: string
  ): Promise<ArrayBuffer> {
    const apiKey = process.env.AZURE_SPEECH_KEY!;
    const region = process.env.AZURE_SPEECH_REGION!;
    const voice = voiceId || this.getAzureVoiceId(language);

    const ssml = `<speak version="1.0" xmlns="http://www.w3.org/2001/10/synthesis" xml:lang="${this.getAzureLanguageCode(
      language
    )}">
      <voice name="${voice}">
        ${text}
      </voice>
    </speak>`;

    const response = await axios.post(
      `https://${region}.tts.speech.microsoft.com/cognitiveservices/v1`,
      ssml,
      {
        headers: {
          "Ocp-Apim-Subscription-Key": apiKey,
          "Content-Type": "application/ssml+xml",
          "X-Microsoft-OutputFormat": "riff-24khz-16bit-mono-pcm",
        },
        responseType: "arraybuffer",
      }
    );

    return response.data;
  }

  // Google Cloud TTS implementation
  private async googleSynthesize(
    text: string,
    language: string,
    voiceId?: string
  ): Promise<ArrayBuffer> {
    const apiKey = process.env.GOOGLE_TTS_API_KEY!;
    const voice = voiceId || this.getGoogleVoiceId(language);

    const response = await axios.post(
      `https://texttospeech.googleapis.com/v1/text:synthesize?key=${apiKey}`,
      {
        input: { text },
        voice: {
          languageCode: this.getGoogleLanguageCode(language),
          name: voice,
        },
        audioConfig: {
          audioEncoding: "MP3",
          speakingRate: 1.0,
          pitch: 0.0,
        },
      },
      {
        headers: {
          "Content-Type": "application/json",
        },
      }
    );

    // Google returns base64 encoded audio
    const audioContent = response.data.audioContent;
    return Buffer.from(audioContent, "base64").buffer;
  }

  // Cartesia AI implementation
  private async cartesiaSynthesize(
    text: string,
    language: string,
    voiceId?: string
  ): Promise<ArrayBuffer> {
    const apiKey = process.env.CARTESIA_API_KEY!;
    const voice = voiceId || this.getCartesiaVoiceId(language);

    const response = await axios.post(
      "https://api.cartesia.ai/tts/bytes",
      {
        model_id: "sonic-english",
        transcript: text,
        voice: {
          mode: "id",
          id: voice,
        },
        output_format: {
          container: "mp3",
          encoding: "mp3",
          sample_rate: 22050,
        },
      },
      {
        headers: {
          "X-API-Key": apiKey,
          "Content-Type": "application/json",
        },
        responseType: "arraybuffer",
      }
    );

    return response.data;
  }

  private findAvailableProvider(exclude?: string): string | null {
    for (const [name, provider] of this.providers.entries()) {
      if (name !== exclude && provider.isAvailable()) {
        return name;
      }
    }
    return null;
  }

  private getDefaultVoiceId(language: string): string {
    const provider = this.providers.get(this.defaultProvider);
    if (!provider) return "";

    switch (this.defaultProvider) {
      case "elevenlabs":
        return this.getElevenLabsVoiceId(language);
      case "azure":
        return this.getAzureVoiceId(language);
      case "google":
        return this.getGoogleVoiceId(language);
      case "cartesia":
        return this.getCartesiaVoiceId(language);
      default:
        return "";
    }
  }

  private getElevenLabsVoiceId(language: string): string {
    const voices: Record<string, string> = {
      en: process.env.ELEVENLABS_VOICE_ID || "Rachel",
      es: "Pablo",
      fr: "Antoine",
      de: "Giselle",
      it: "Francesca",
      pt: "Raquel",
      zh: "Zhou",
      ja: "Sakura",
      ko: "Jiwoo",
    };
<<<<<<< HEAD
    return voices[language] || voices["en"] || "en-US-JennyMultilingualNeural";
=======
    return voices[language] || voices["en"] || "Rachel";
>>>>>>> 3f5296da
  }

  private getAzureVoiceId(language: string): string {
    const voices: Record<string, string> = {
      en: "en-US-JennyMultilingualNeural",
      es: "es-ES-ElviraNeural",
      fr: "fr-FR-DeniseNeural",
      de: "de-DE-KatjaNeural",
      it: "it-IT-ElsaNeural",
      pt: "pt-PT-RaquelNeural",
      zh: "zh-CN-XiaoxiaoNeural",
      ja: "ja-JP-NanamiNeural",
      ko: "ko-KR-SunHiNeural",
    };
<<<<<<< HEAD
    return voices[language] || voices["en"] || "en-US-JennyMultilingualNeural";
=======
    return voices[language] || voices["en"] || "Rachel";
>>>>>>> 3f5296da
  }

  private getGoogleVoiceId(language: string): string {
    const voices: Record<string, string> = {
      en: "en-US-Wavenet-F",
      es: "es-ES-Wavenet-C",
      fr: "fr-FR-Wavenet-E",
      de: "de-DE-Wavenet-F",
      it: "it-IT-Wavenet-B",
      pt: "pt-PT-Wavenet-D",
      zh: "zh-CN-Wavenet-D",
      ja: "ja-JP-Wavenet-B",
      ko: "ko-KR-Wavenet-A",
    };
<<<<<<< HEAD
    return voices[language] || voices["en"] || "en-US-JennyMultilingualNeural";
=======
    return voices[language] || voices["en"] || "Rachel";
>>>>>>> 3f5296da
  }

  private getCartesiaVoiceId(language: string): string {
    // Cartesia voice IDs would go here
    const voices: Record<string, string> = {
      en: "sonic-english-1",
      es: "sonic-spanish-1",
      fr: "sonic-french-1",
    };
<<<<<<< HEAD
    return voices[language] || voices["en"] || "en-US-JennyMultilingualNeural";
=======
    return voices[language] || voices["en"] || "Rachel";
>>>>>>> 3f5296da
  }

  private getAzureLanguageCode(language: string): string {
    const codes: Record<string, string> = {
      en: "en-US",
      es: "es-ES",
      fr: "fr-FR",
      de: "de-DE",
      it: "it-IT",
      pt: "pt-PT",
      zh: "zh-CN",
      ja: "ja-JP",
      ko: "ko-KR",
    };
    return codes[language] || codes["en"] || "en-US";
  }

  private getGoogleLanguageCode(language: string): string {
    const codes: Record<string, string> = {
      en: "en-US",
      es: "es-ES",
      fr: "fr-FR",
      de: "de-DE",
      it: "it-IT",
      pt: "pt-PT",
      zh: "zh-CN",
      ja: "ja-JP",
      ko: "ko-KR",
    };
    return codes[language] || codes["en"] || "en-US";
  }

  async cleanupSession(sessionId: string): Promise<void> {
    this.sessions.delete(sessionId);
    logger.info(`TTS session cleaned up: ${sessionId}`);
  }

  async healthCheck(): Promise<boolean> {
    const availableProvider = this.findAvailableProvider();
    return !!availableProvider;
  }

  getAvailableProviders(): string[] {
    return Array.from(this.providers.entries())
      .filter(([_, provider]) => provider.isAvailable())
      .map(([name, _]) => name);
  }

  getActiveSessionsCount(): number {
    return this.sessions.size;
  }
}<|MERGE_RESOLUTION|>--- conflicted
+++ resolved
@@ -83,8 +83,16 @@
       logger.info("Cartesia TTS provider initialized");
     }
 
-    if (this.providers.size === 0) {
-      logger.warn("No TTS providers configured");
+    // Always add mock provider as fallback
+    this.providers.set("mock", {
+      name: "Mock TTS",
+      synthesize: this.mockSynthesize.bind(this),
+      isAvailable: () => true,
+    });
+
+    if (this.providers.size === 1) {
+      this.defaultProvider = "mock";
+      logger.warn("No real TTS providers configured, using mock TTS");
     } else {
       logger.info(
         `TTS service initialized with ${this.providers.size} providers, default: ${this.defaultProvider}`
@@ -153,9 +161,14 @@
       if (fallbackProvider) {
         logger.info(`Trying fallback TTS provider: ${fallbackProvider}`);
         session.provider = fallbackProvider;
-        return this.synthesize(sessionId, text, language);
-      }
-
+        // Call the provider directly to avoid infinite recursion
+        const provider = this.providers.get(fallbackProvider);
+        if (provider && provider.isAvailable()) {
+          return provider.synthesize(text, language, session.voiceId);
+        }
+      }
+
+      logger.error(`All TTS providers failed for session ${sessionId}`);
       return null;
     }
   }
@@ -338,11 +351,7 @@
       ja: "Sakura",
       ko: "Jiwoo",
     };
-<<<<<<< HEAD
     return voices[language] || voices["en"] || "en-US-JennyMultilingualNeural";
-=======
-    return voices[language] || voices["en"] || "Rachel";
->>>>>>> 3f5296da
   }
 
   private getAzureVoiceId(language: string): string {
@@ -357,11 +366,7 @@
       ja: "ja-JP-NanamiNeural",
       ko: "ko-KR-SunHiNeural",
     };
-<<<<<<< HEAD
     return voices[language] || voices["en"] || "en-US-JennyMultilingualNeural";
-=======
-    return voices[language] || voices["en"] || "Rachel";
->>>>>>> 3f5296da
   }
 
   private getGoogleVoiceId(language: string): string {
@@ -376,11 +381,7 @@
       ja: "ja-JP-Wavenet-B",
       ko: "ko-KR-Wavenet-A",
     };
-<<<<<<< HEAD
     return voices[language] || voices["en"] || "en-US-JennyMultilingualNeural";
-=======
-    return voices[language] || voices["en"] || "Rachel";
->>>>>>> 3f5296da
   }
 
   private getCartesiaVoiceId(language: string): string {
@@ -390,11 +391,7 @@
       es: "sonic-spanish-1",
       fr: "sonic-french-1",
     };
-<<<<<<< HEAD
     return voices[language] || voices["en"] || "en-US-JennyMultilingualNeural";
-=======
-    return voices[language] || voices["en"] || "Rachel";
->>>>>>> 3f5296da
   }
 
   private getAzureLanguageCode(language: string): string {
@@ -427,6 +424,19 @@
     return codes[language] || codes["en"] || "en-US";
   }
 
+  // Mock TTS implementation for testing
+  private async mockSynthesize(
+    text: string,
+    language: string,
+    voiceId?: string
+  ): Promise<ArrayBuffer> {
+    logger.info(`Mock TTS synthesizing: "${text}" in ${language}`);
+
+    // Return a small mock audio buffer (silence)
+    const mockAudioData = new ArrayBuffer(1024); // 1KB of silence
+    return mockAudioData;
+  }
+
   async cleanupSession(sessionId: string): Promise<void> {
     this.sessions.delete(sessionId);
     logger.info(`TTS session cleaned up: ${sessionId}`);
