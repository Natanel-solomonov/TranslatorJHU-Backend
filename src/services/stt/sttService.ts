--- conflicted
+++ resolved
@@ -15,6 +15,9 @@
   sessionId: string;
   language: string;
   lastActivity: number;
+  onTranscription?: (result: TranscriptionResult) => void;
+  lastInterimResult?: TranscriptionResult;
+  finalizeTimer?: NodeJS.Timeout;
 }
 
 export class STTService {
@@ -30,24 +33,13 @@
     try {
       // Initialize Google Cloud Speech client
       if (
-        process.env.GOOGLE_APPLICATION_CREDENTIALS ||
+        process.env.GOOGLE_APPLICATION_CREDENTIALS &&
         process.env.GOOGLE_CLOUD_PROJECT_ID
       ) {
-<<<<<<< HEAD
-        const clientConfig: any = {};
-        if (process.env.GOOGLE_CLOUD_PROJECT_ID) {
-          clientConfig.projectId = process.env.GOOGLE_CLOUD_PROJECT_ID;
-        }
-        if (process.env.GOOGLE_APPLICATION_CREDENTIALS) {
-          clientConfig.keyFilename = process.env.GOOGLE_APPLICATION_CREDENTIALS;
-        }
-        this.speechClient = new SpeechClient(clientConfig);
-=======
         this.speechClient = new SpeechClient({
-          projectId: process.env.GOOGLE_CLOUD_PROJECT_ID || "",
-          keyFilename: process.env.GOOGLE_APPLICATION_CREDENTIALS || "",
+          projectId: process.env.GOOGLE_CLOUD_PROJECT_ID,
+          keyFilename: process.env.GOOGLE_APPLICATION_CREDENTIALS,
         });
->>>>>>> 3f5296da
 
         logger.info("Google Cloud Speech-to-Text initialized");
         this.isInitialized = true;
@@ -59,7 +51,11 @@
     }
   }
 
-  async initializeSession(sessionId: string, language: string): Promise<void> {
+  async initializeSession(
+    sessionId: string,
+    language: string,
+    onTranscription?: (result: TranscriptionResult) => void
+  ): Promise<void> {
     if (!this.speechClient || !this.isInitialized) {
       throw new Error("STT service not initialized");
     }
@@ -69,7 +65,7 @@
       const request = {
         config: {
           encoding: "WEBM_OPUS" as const,
-          sampleRateHertz: 16000,
+          sampleRateHertz: 48000, // Changed from 16000 to match typical browser audio
           languageCode: this.getLanguageCode(language),
           enableAutomaticPunctuation: true,
           enableWordTimeOffsets: false,
@@ -80,10 +76,21 @@
         interimResults: true, // Enable interim results for real-time feedback
       };
 
+      logger.info(`Creating STT stream for session ${sessionId} with config:`, {
+        encoding: request.config.encoding,
+        sampleRateHertz: request.config.sampleRateHertz,
+        languageCode: request.config.languageCode,
+        model: request.config.model,
+      });
+
       const stream = this.speechClient.streamingRecognize(request);
 
       // Handle transcription results
       stream.on("data", (data) => {
+        logger.debug(
+          `STT stream data received for session ${sessionId}:`,
+          data
+        );
         if (data.results && data.results.length > 0) {
           const result = data.results[0];
           const transcript = result.alternatives?.[0];
@@ -97,8 +104,21 @@
               timestamp: Date.now(),
             };
 
+            logger.info(
+              `STT transcription result for session ${sessionId}: "${transcriptionResult.text}" (isFinal: ${transcriptionResult.isFinal})`
+            );
+
+            // Store interim results and set up finalization timer
+            if (!transcriptionResult.isFinal) {
+              this.handleInterimResult(sessionId, transcriptionResult);
+            }
+
             this.handleTranscriptionResult(sessionId, transcriptionResult);
           }
+        } else {
+          logger.debug(
+            `STT stream data received but no results for session ${sessionId}`
+          );
         }
       });
 
@@ -118,6 +138,7 @@
         sessionId,
         language,
         lastActivity: Date.now(),
+        onTranscription,
       });
 
       logger.info(`STT session initialized: ${sessionId} (${language})`);
@@ -143,8 +164,15 @@
     try {
       // Send audio data to the stream
       if (session.stream && !session.stream.destroyed) {
+        logger.debug(
+          `Sending ${audioData.length} bytes of audio data to Google Cloud Speech for session ${sessionId}`
+        );
         session.stream.write(audioData);
         session.lastActivity = Date.now();
+      } else {
+        logger.warn(
+          `Cannot send audio data for session ${sessionId}: stream is destroyed or null`
+        );
       }
 
       // Note: Results are handled asynchronously via the stream events
@@ -198,6 +226,11 @@
     }
 
     try {
+      // Clear any pending finalize timer
+      if (session.finalizeTimer) {
+        clearTimeout(session.finalizeTimer);
+      }
+
       if (session.stream && !session.stream.destroyed) {
         session.stream.destroy();
       }
@@ -211,14 +244,59 @@
 
   async healthCheck(): Promise<boolean> {
     return this.isInitialized && this.speechClient !== null;
+  }
+
+  private handleInterimResult(
+    sessionId: string,
+    result: TranscriptionResult
+  ): void {
+    const session = this.sessions.get(sessionId);
+    if (!session) return;
+
+    // Clear any existing finalize timer
+    if (session.finalizeTimer) {
+      clearTimeout(session.finalizeTimer);
+    }
+
+    // Store the latest interim result
+    session.lastInterimResult = result;
+
+    // Set a timer to auto-finalize after 2 seconds of silence
+    session.finalizeTimer = setTimeout(() => {
+      if (session.lastInterimResult && session.lastInterimResult.text.trim()) {
+        logger.info(
+          `Auto-finalizing transcription for session ${sessionId}: "${session.lastInterimResult.text}"`
+        );
+
+        // Create a final version of the last interim result
+        const finalResult: TranscriptionResult = {
+          ...session.lastInterimResult,
+          isFinal: true,
+          timestamp: Date.now(),
+        };
+
+        this.handleTranscriptionResult(sessionId, finalResult);
+        session.lastInterimResult = undefined;
+      }
+    }, 2000); // 2 seconds delay
   }
 
   private handleTranscriptionResult(
     sessionId: string,
     result: TranscriptionResult
   ): void {
-    // This would typically be handled by a callback or event system
-    // For now, we'll log the result
+    const session = this.sessions.get(sessionId);
+    if (session && session.onTranscription) {
+      logger.info(
+        `Calling onTranscription callback for session ${sessionId} with text: "${result.text}"`
+      );
+      session.onTranscription(result);
+    } else {
+      logger.warn(
+        `No onTranscription callback found for session ${sessionId}. Session exists: ${!!session}, callback exists: ${!!session?.onTranscription}`
+      );
+    }
+
     logger.debug(`Transcription for ${sessionId}:`, {
       text: result.text,
       confidence: result.confidence,
