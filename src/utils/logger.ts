import pino from "pino";

const isDevelopment = process.env.NODE_ENV === "development";

const loggerConfig = {
  level: process.env.LOG_LEVEL || "info",
  formatters: {
    level: (label: string) => {
      return { level: label.toUpperCase() };
    },
  },
  timestamp: pino.stdTimeFunctions.isoTime,
<<<<<<< HEAD
};

// Add transport only in development
if (isDevelopment) {
  (loggerConfig as any).transport = {
    target: "pino-pretty",
    options: {
      colorize: true,
      translateTime: "HH:MM:ss Z",
      ignore: "pid,hostname",
    },
  };
}

export const logger = pino(loggerConfig);
=======
} as any);
>>>>>>> 3f5296da
<|MERGE_RESOLUTION|>--- conflicted
+++ resolved
@@ -10,22 +10,8 @@
     },
   },
   timestamp: pino.stdTimeFunctions.isoTime,
-<<<<<<< HEAD
-};
+} as any;
 
-// Add transport only in development
-if (isDevelopment) {
-  (loggerConfig as any).transport = {
-    target: "pino-pretty",
-    options: {
-      colorize: true,
-      translateTime: "HH:MM:ss Z",
-      ignore: "pid,hostname",
-    },
-  };
-}
+const logger = pino(loggerConfig);
 
-export const logger = pino(loggerConfig);
-=======
-} as any);
->>>>>>> 3f5296da
+export { logger };